import { RenovateConfig } from '../../../config';
import { logger } from '../../../logger';
import { platform } from '../../../platform';
import * as memCache from '../../../util/cache/memory';
import * as repositoryCache from '../../../util/cache/repository';
import { setBranchPrefix } from '../../../util/git';
import { checkIfConfigured } from '../configured';
import { checkOnboardingBranch } from '../onboarding/branch';
import { initApis } from './apis';
import { mergeRenovateConfig } from './config';
import { detectSemanticCommits } from './semantic';
import { detectVulnerabilityAlerts } from './vulnerability';

let cache: repositoryCache.Cache;

function initializeConfig(config: RenovateConfig): RenovateConfig {
  return { ...config, errors: [], warnings: [], branchList: [] };
}

async function initializeCaches(config: RenovateConfig): Promise<void> {
  memCache.init();
  await repositoryCache.initialize(config);
  cache = repositoryCache.getCache();
  cache.init = cache.init || {};
}

function validCache(config: RenovateConfig): boolean {
  return !!(
    config.defaultBranch === cache.init.defaultBranch &&
    cache.init.defaultBranchSha &&
    config.defaultBranchSha === cache.init.defaultBranchSha &&
    cache.init.resolvedConfig
  );
}

async function getRepoConfig(config_: RenovateConfig): Promise<RenovateConfig> {
  let config = { ...config_ };
  config.semanticCommits = await detectSemanticCommits(config);
  config.baseBranch = config.defaultBranch;
  config.baseBranchSha = await platform.setBaseBranch(config.baseBranch);
  config = await mergeRenovateConfig(config);
  return config;
}

export async function initRepo(
  config_: RenovateConfig
): Promise<RenovateConfig> {
  let config: RenovateConfig = initializeConfig(config_);
  await initializeCaches(config);
  config = await initApis(config);
  if (validCache(config)) {
    config = cache.init.resolvedConfig;
  } else {
    config = await getRepoConfig(config);
    config = await checkOnboardingBranch(config);
    cache.init.defaultBranch = config.defaultBranch;
    cache.init.defaultBranchSha = config.defaultBranchSha;
    cache.init.resolvedConfig = config;
  }
  checkIfConfigured(config);
<<<<<<< HEAD
  // TODO: don't check base branches - warn instead
  // config = await checkBaseBranch(config);
=======
>>>>>>> 3985953d
  await setBranchPrefix(config.branchPrefix);
  config = await detectVulnerabilityAlerts(config);
  // istanbul ignore if
  if (config.printConfig) {
    logger.debug({ config }, 'Full resolved config including presets');
  }
  return config;
}<|MERGE_RESOLUTION|>--- conflicted
+++ resolved
@@ -58,11 +58,6 @@
     cache.init.resolvedConfig = config;
   }
   checkIfConfigured(config);
-<<<<<<< HEAD
-  // TODO: don't check base branches - warn instead
-  // config = await checkBaseBranch(config);
-=======
->>>>>>> 3985953d
   await setBranchPrefix(config.branchPrefix);
   config = await detectVulnerabilityAlerts(config);
   // istanbul ignore if
